--- conflicted
+++ resolved
@@ -48,13 +48,6 @@
 .settings/
 
 # Project specific
-<<<<<<< HEAD
-
-=======
-models/
-results/
-output/analysis/
->>>>>>> 33bea144
 analysis-old/
 trajectories/
 test_results/
