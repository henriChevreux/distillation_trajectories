--- conflicted
+++ resolved
@@ -282,14 +282,10 @@
         self.teacher_model.eval()
         self.student_model.eval()
         
-<<<<<<< HEAD
         # Ensure the sample has the correct dimensions (4D: batch, channels, height, width)
         sample = self._ensure_tensor_compatibility(sample)
         
         # Use the provided sample as the starting point (should be noise)
-=======
-        # Move sample to device without reshaping
->>>>>>> 0403d2eb
         x_teacher = sample.clone().to(self.device)
         
         # Log information about the sample
